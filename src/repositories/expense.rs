--- conflicted
+++ resolved
@@ -22,11 +22,7 @@
 
 /// Trait defining operations for the `expense` table.
 #[async_trait]
-<<<<<<< HEAD
-pub trait ExpenseOperation: Send + Sync {
-=======
 pub trait RepositoryOperation: Send + Sync {
->>>>>>> 4fc1530f
     /// Deletes an expense from the database.
     async fn delete(&self, id: i32) -> Result<(), sqlx::Error>;
     /// Finds all expenses from the database.
