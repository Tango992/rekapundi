use axum::{
    Json, Router,
    extract::{Path, Query, State},
    http::StatusCode,
    response::IntoResponse,
    routing::{delete, get, post, put},
};
use axum_extra::extract::WithRejection;
use std::sync::Arc;
use validator::Validate;

use crate::{
    common::errors::AppError,
    dtos::expense::{IndexExpenseQuery, IndexExpenseResponse, SaveBatchExpense, SaveExpense},
<<<<<<< HEAD
    repositories::expense::ExpenseOperation,
};

/// Handles the routes related to expenses operations.
pub fn expense_routes() -> Router<Arc<dyn ExpenseOperation>> {
=======
    repositories::expense,
};

/// Handles the routes related to expenses operations.
pub fn expense_routes() -> Router<Arc<dyn expense::RepositoryOperation>> {
>>>>>>> 4fc1530f
    Router::new().nest(
        "/expenses",
        Router::new()
            .route("/", get(index))
            .route("/", post(save_bulk))
            .route("/{id}", get(show))
            .route("/{id}", put(update))
            .route("/{id}", delete(destroy))
            .route("/latest", get(show_latest)),
    )
}

/// Handles the deletion of a specific expense by ID.
async fn destroy(
    WithRejection(Path(id), _): WithRejection<Path<u32>, AppError>,
<<<<<<< HEAD
    State(expense_repository): State<Arc<dyn ExpenseOperation>>,
=======
    State(expense_repository): State<Arc<dyn expense::RepositoryOperation>>,
>>>>>>> 4fc1530f
) -> Result<impl IntoResponse, AppError> {
    expense_repository.delete(id as i32).await?;

    Ok(StatusCode::NO_CONTENT)
}

/// Handles showing the list of expenses.
async fn index(
    Query(query): Query<IndexExpenseQuery>,
<<<<<<< HEAD
    State(expense_repository): State<Arc<dyn ExpenseOperation>>,
=======
    State(expense_repository): State<Arc<dyn expense::RepositoryOperation>>,
>>>>>>> 4fc1530f
) -> Result<impl IntoResponse, AppError> {
    let expenses = expense_repository.find_all(&query).await?;

    Ok((StatusCode::OK, Json(IndexExpenseResponse { expenses })))
}

/// Handles the bulk save of expenses.
async fn save_bulk(
<<<<<<< HEAD
    State(expense_repository): State<Arc<dyn ExpenseOperation>>,
=======
    State(expense_repository): State<Arc<dyn expense::RepositoryOperation>>,
>>>>>>> 4fc1530f
    WithRejection(Json(body), _): WithRejection<Json<SaveBatchExpense>, AppError>,
) -> Result<impl IntoResponse, AppError> {
    body.validate()?;

    expense_repository.insert_bulk(&body.expenses).await?;

    Ok(StatusCode::CREATED)
}

/// Handles the retrieval of a specific expense by ID.
async fn show(
    WithRejection(Path(id), _): WithRejection<Path<u32>, AppError>,
<<<<<<< HEAD
    State(expense_repository): State<Arc<dyn ExpenseOperation>>,
=======
    State(expense_repository): State<Arc<dyn expense::RepositoryOperation>>,
>>>>>>> 4fc1530f
) -> Result<impl IntoResponse, AppError> {
    let expense = expense_repository.find_one(id as i32).await?;

    Ok((StatusCode::OK, Json(expense)))
}

/// Handles the retrieval of the latest expense.
async fn show_latest(
<<<<<<< HEAD
    State(expense_repository): State<Arc<dyn ExpenseOperation>>,
=======
    State(expense_repository): State<Arc<dyn expense::RepositoryOperation>>,
>>>>>>> 4fc1530f
) -> Result<impl IntoResponse, AppError> {
    let latest_expense = expense_repository.find_latest().await?;

    Ok((StatusCode::OK, Json(latest_expense)))
}

/// Handles the update of a specific expense by ID.
async fn update(
    WithRejection(Path(id), _): WithRejection<Path<u32>, AppError>,
<<<<<<< HEAD
    State(expense_repository): State<Arc<dyn ExpenseOperation>>,
=======
    State(expense_repository): State<Arc<dyn expense::RepositoryOperation>>,
>>>>>>> 4fc1530f
    WithRejection(Json(body), _): WithRejection<Json<SaveExpense>, AppError>,
) -> Result<impl IntoResponse, AppError> {
    body.validate()?;

    expense_repository.update(id as i32, &body).await?;

    Ok(StatusCode::NO_CONTENT)
}

#[cfg(test)]
mod tests {
    use super::*;
    use crate::{
        dtos::{
            Pagination,
            expense::{IndexExpenseQuery, SaveBatchExpense, SaveExpense},
            query_result::{
                IndexExpenseElement, ShowExpense, ShowLatestExpense, SimpleEntity, Tag,
            },
        },
        handlers::expense::{destroy, index, save_bulk, show, show_latest, update},
    };

    use async_trait::async_trait;
    use axum::{
        Json,
        body::to_bytes,
        extract::{Path, Query, State},
        http::StatusCode,
        response::IntoResponse,
    };
    use axum_extra::extract::WithRejection;
    use serde_json;
    use sqlx::Error as SqlxError;
    use std::{marker::PhantomData, sync::Arc};
    use time::Date;

    pub struct MockExpenseRepository;

    impl MockExpenseRepository {
        pub fn new() -> Arc<Self> {
            Arc::new(Self)
        }
    }

    fn index_expense_response() -> IndexExpenseResponse {
        IndexExpenseResponse {
            expenses: vec![
                IndexExpenseElement {
                    id: 1,
                    amount: 1000,
                    date: "2025-04-01".to_string(),
                    description: Some("Test expense 1".to_string()),
                },
                IndexExpenseElement {
                    id: 2,
                    amount: 2000,
                    date: "2025-04-02".to_string(),
                    description: None,
                },
            ],
        }
    }

    fn show_latest_expense_response() -> ShowLatestExpense {
        ShowLatestExpense {
            id: 3,
            amount: 3000,
            date: "2025-04-03".to_string(),
            description: Some("Latest test expense".to_string()),
            priority: 0,
            category: sqlx::types::Json(SimpleEntity {
                id: 1,
                name: "Food".to_string(),
            }),
            wallet: sqlx::types::Json(SimpleEntity {
                id: 1,
                name: "Cash".to_string(),
            }),
            tags: sqlx::types::Json(vec![
                Tag {
                    id: 1,
                    name: "Essential".to_string(),
                    is_important: true,
                },
                Tag {
                    id: 2,
                    name: "Groceries".to_string(),
                    is_important: false,
                },
            ]),
        }
    }

    fn show_expense_response(id: i32) -> ShowExpense {
        ShowExpense {
            amount: 1000,
            date: "2025-04-01".to_string(),
            description: Some(format!("Test expense {}", id)),
            priority: 1,
            category: sqlx::types::Json(SimpleEntity {
                id: 1,
                name: "Food".to_string(),
            }),
            wallet: sqlx::types::Json(SimpleEntity {
                id: 1,
                name: "Cash".to_string(),
            }),
            tags: sqlx::types::Json(vec![Tag {
                id: 1,
                name: "Essential".to_string(),
                is_important: true,
            }]),
        }
    }

    #[async_trait]
    impl expense::RepositoryOperation for MockExpenseRepository {
        async fn delete(&self, _id: i32) -> Result<(), SqlxError> {
            Ok(())
        }

        async fn find_all(
            &self,
            _query: &IndexExpenseQuery,
        ) -> Result<Vec<IndexExpenseElement>, SqlxError> {
            Ok(index_expense_response().expenses)
        }

        async fn find_latest(&self) -> Result<ShowLatestExpense, SqlxError> {
            Ok(show_latest_expense_response())
        }

        async fn find_one(&self, id: i32) -> Result<ShowExpense, SqlxError> {
            Ok(show_expense_response(id))
        }

        async fn insert_bulk(&self, _expenses: &Vec<SaveExpense>) -> Result<(), SqlxError> {
            Ok(())
        }

        async fn update(&self, _id: i32, _expense: &SaveExpense) -> Result<(), SqlxError> {
            Ok(())
        }
    }

    #[tokio::test]
    async fn test_destroy_handler() {
        // Prepare
        let repo = MockExpenseRepository::new();

        // Execute
        let result = destroy(
            WithRejection(Path(1), PhantomData::<crate::handlers::expense::AppError>),
            State(repo),
        )
        .await;

        // Assert
        assert!(result.is_ok());
        assert_eq!(result.into_response().status(), StatusCode::NO_CONTENT);
    }

    #[tokio::test]
    async fn test_index_handler() {
        // Prepare
        let repo = MockExpenseRepository::new();
        let query = IndexExpenseQuery {
            start_date: None,
            end_date: None,
            pagination: Pagination::default(),
        };

        // Execute
        let result = index(Query(query), State(repo)).await;

        // Assert
        assert!(result.is_ok());

        let response = result.into_response();

        assert_eq!(response.status(), StatusCode::OK);

        let body_bytes = to_bytes(response.into_body(), usize::MAX).await.unwrap();
        let body = serde_json::from_slice::<IndexExpenseResponse>(&body_bytes).unwrap();

        assert_eq!(body, index_expense_response());
    }

    #[tokio::test]
    async fn test_save_bulk_handler() {
        // Prepare
        let repo = MockExpenseRepository::new();

        let bulk_expense = SaveBatchExpense {
            expenses: vec![SaveExpense {
                amount: 1000,
                date: Date::from_calendar_date(2025, time::Month::April, 1).unwrap(),
                description: Some("Test expense".to_string()),
                priority: 1,
                category_id: 1,
                wallet_id: 1,
                tag_ids: vec![1, 2],
            }],
        };

        // Execute
        let result = save_bulk(
            State(repo),
            WithRejection(
                Json(bulk_expense),
                PhantomData::<crate::handlers::expense::AppError>,
            ),
        )
        .await;

        // Assert
        assert!(result.is_ok());

        let response = result.into_response();
        assert_eq!(response.status(), StatusCode::CREATED);
    }

    #[tokio::test]
    async fn test_show_handler() {
        // Prepare
        let repo = MockExpenseRepository::new();
        let with_rejection =
            WithRejection(Path(1), PhantomData::<crate::handlers::expense::AppError>);

        // Execute
        let result = show(with_rejection, State(repo)).await;

        // Assert
        assert!(result.is_ok());
        let response = result.into_response();

        assert_eq!(response.status(), StatusCode::OK);

        let body_bytes = to_bytes(response.into_body(), usize::MAX).await.unwrap();
        let body = serde_json::from_slice::<ShowExpense>(&body_bytes).unwrap();

        assert_eq!(body, show_expense_response(1));
    }

    #[tokio::test]
    async fn test_show_latest_handler() {
        // Prepare
        let repo = MockExpenseRepository::new();

        // Execute
        let result = show_latest(State(repo)).await;

        // Assert
        assert!(result.is_ok());
        let response = result.into_response();

        assert_eq!(response.status(), StatusCode::OK);

        let body_bytes = to_bytes(response.into_body(), usize::MAX).await.unwrap();
        let body = serde_json::from_slice::<ShowLatestExpense>(&body_bytes).unwrap();

        assert_eq!(body, show_latest_expense_response());
    }

    #[tokio::test]
    async fn test_update_handler() {
        // Prepare
        let repo = MockExpenseRepository::new();
        let with_rejection =
            WithRejection(Path(1), PhantomData::<crate::handlers::expense::AppError>);

        let update_expense = SaveExpense {
            amount: 1000,
            date: Date::from_calendar_date(2025, time::Month::April, 1).unwrap(),
            description: Some("Updated test expense".to_string()),
            priority: 1,
            category_id: 1,
            wallet_id: 1,
            tag_ids: vec![1, 2],
        };

        // Execute
        let result = update(
            with_rejection,
            State(repo),
            WithRejection(
                Json(update_expense),
                PhantomData::<crate::handlers::expense::AppError>,
            ),
        )
        .await;

        // Assert
        assert!(result.is_ok());
        let response = result.into_response();
        assert_eq!(response.status(), StatusCode::NO_CONTENT);
    }
}<|MERGE_RESOLUTION|>--- conflicted
+++ resolved
@@ -12,19 +12,11 @@
 use crate::{
     common::errors::AppError,
     dtos::expense::{IndexExpenseQuery, IndexExpenseResponse, SaveBatchExpense, SaveExpense},
-<<<<<<< HEAD
-    repositories::expense::ExpenseOperation,
-};
-
-/// Handles the routes related to expenses operations.
-pub fn expense_routes() -> Router<Arc<dyn ExpenseOperation>> {
-=======
     repositories::expense,
 };
 
 /// Handles the routes related to expenses operations.
 pub fn expense_routes() -> Router<Arc<dyn expense::RepositoryOperation>> {
->>>>>>> 4fc1530f
     Router::new().nest(
         "/expenses",
         Router::new()
@@ -40,11 +32,7 @@
 /// Handles the deletion of a specific expense by ID.
 async fn destroy(
     WithRejection(Path(id), _): WithRejection<Path<u32>, AppError>,
-<<<<<<< HEAD
-    State(expense_repository): State<Arc<dyn ExpenseOperation>>,
-=======
-    State(expense_repository): State<Arc<dyn expense::RepositoryOperation>>,
->>>>>>> 4fc1530f
+    State(expense_repository): State<Arc<dyn expense::RepositoryOperation>>,
 ) -> Result<impl IntoResponse, AppError> {
     expense_repository.delete(id as i32).await?;
 
@@ -54,11 +42,7 @@
 /// Handles showing the list of expenses.
 async fn index(
     Query(query): Query<IndexExpenseQuery>,
-<<<<<<< HEAD
-    State(expense_repository): State<Arc<dyn ExpenseOperation>>,
-=======
-    State(expense_repository): State<Arc<dyn expense::RepositoryOperation>>,
->>>>>>> 4fc1530f
+    State(expense_repository): State<Arc<dyn expense::RepositoryOperation>>,
 ) -> Result<impl IntoResponse, AppError> {
     let expenses = expense_repository.find_all(&query).await?;
 
@@ -67,11 +51,7 @@
 
 /// Handles the bulk save of expenses.
 async fn save_bulk(
-<<<<<<< HEAD
-    State(expense_repository): State<Arc<dyn ExpenseOperation>>,
-=======
-    State(expense_repository): State<Arc<dyn expense::RepositoryOperation>>,
->>>>>>> 4fc1530f
+    State(expense_repository): State<Arc<dyn expense::RepositoryOperation>>,
     WithRejection(Json(body), _): WithRejection<Json<SaveBatchExpense>, AppError>,
 ) -> Result<impl IntoResponse, AppError> {
     body.validate()?;
@@ -84,11 +64,7 @@
 /// Handles the retrieval of a specific expense by ID.
 async fn show(
     WithRejection(Path(id), _): WithRejection<Path<u32>, AppError>,
-<<<<<<< HEAD
-    State(expense_repository): State<Arc<dyn ExpenseOperation>>,
-=======
-    State(expense_repository): State<Arc<dyn expense::RepositoryOperation>>,
->>>>>>> 4fc1530f
+    State(expense_repository): State<Arc<dyn expense::RepositoryOperation>>,
 ) -> Result<impl IntoResponse, AppError> {
     let expense = expense_repository.find_one(id as i32).await?;
 
@@ -97,11 +73,7 @@
 
 /// Handles the retrieval of the latest expense.
 async fn show_latest(
-<<<<<<< HEAD
-    State(expense_repository): State<Arc<dyn ExpenseOperation>>,
-=======
-    State(expense_repository): State<Arc<dyn expense::RepositoryOperation>>,
->>>>>>> 4fc1530f
+    State(expense_repository): State<Arc<dyn expense::RepositoryOperation>>,
 ) -> Result<impl IntoResponse, AppError> {
     let latest_expense = expense_repository.find_latest().await?;
 
@@ -111,11 +83,7 @@
 /// Handles the update of a specific expense by ID.
 async fn update(
     WithRejection(Path(id), _): WithRejection<Path<u32>, AppError>,
-<<<<<<< HEAD
-    State(expense_repository): State<Arc<dyn ExpenseOperation>>,
-=======
-    State(expense_repository): State<Arc<dyn expense::RepositoryOperation>>,
->>>>>>> 4fc1530f
+    State(expense_repository): State<Arc<dyn expense::RepositoryOperation>>,
     WithRejection(Json(body), _): WithRejection<Json<SaveExpense>, AppError>,
 ) -> Result<impl IntoResponse, AppError> {
     body.validate()?;
